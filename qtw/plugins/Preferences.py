--- conflicted
+++ resolved
@@ -7,12 +7,8 @@
 # This is open-source software licensed under a BSD license.
 # Please see the file LICENSE.txt for details.
 #
+import math
 from QtHelp import QtGui, QtCore
-import math
-<<<<<<< HEAD
-=======
-from QtHelp import QtGui, QtCore
->>>>>>> 0954a21d
 
 import cmap, imap
 import QtHelp
